import numpy as np

from qiskit_nature.second_q.drivers import PySCFDriver
from qiskit_nature.second_q.mappers import JordanWignerMapper

import pickle

<<<<<<< HEAD
geometry =  f"H 0.0 0.0 0.725/2; H 0.0 0.0 -0.725/2"
=======
def hamiltonians(geometry,dist):
    # Configuramos el driver PySCF
    driver = PySCFDriver(atom=geometry, basis='sto3g')

    # Ejecutamos el driver para obtener el problema de la estructura electrónica
    es_problem = driver.run()
>>>>>>> 02e3eb60

    # Construimos el Hamiltoniano después de la segunda cuantización
    hamiltonian = es_problem.second_q_ops()[0]

    # Aplicamos las transformaciones de Jordan-Wigner
    mapper = JordanWignerMapper()
    hamiltonian = mapper.map(hamiltonian)

    with open(f"VQE/H2/data/hamiltonian{dist:.3f}.pkl", "wb") as f:
        pickle.dump(hamiltonian, f)

    # Repulsión nuclear
    nuclear_repulsion = es_problem.nuclear_repulsion_energy

    with open(f"VQE/H2/data/nuclear_repulsion{dist:.3f}.pkl", "wb") as f:
        pickle.dump(nuclear_repulsion, f)

distances = np.linspace(0.25, 4, 25)
for dist in distances:
    print(f"Calculando para distancia {dist:.3f} Å")
    geometry = f"H 0.0 0.0 {-dist/2}; H 0.0 0.0 {dist/2}"
    hamiltonians(geometry,dist)<|MERGE_RESOLUTION|>--- conflicted
+++ resolved
@@ -5,16 +5,12 @@
 
 import pickle
 
-<<<<<<< HEAD
-geometry =  f"H 0.0 0.0 0.725/2; H 0.0 0.0 -0.725/2"
-=======
 def hamiltonians(geometry,dist):
     # Configuramos el driver PySCF
     driver = PySCFDriver(atom=geometry, basis='sto3g')
 
     # Ejecutamos el driver para obtener el problema de la estructura electrónica
     es_problem = driver.run()
->>>>>>> 02e3eb60
 
     # Construimos el Hamiltoniano después de la segunda cuantización
     hamiltonian = es_problem.second_q_ops()[0]
